#
# Copyright (c) 2023 NVIDIA CORPORATION & AFFILIATES. All rights reserved.
#
# NVIDIA CORPORATION, its affiliates and licensors retain all intellectual
# property and proprietary rights in and to this material, related
# documentation and any modifications thereto. Any use, reproduction,
# disclosure or distribution of this material and related documentation
# without an express license agreement from NVIDIA CORPORATION or
# its affiliates is strictly prohibited.
#
# Standard Library
from dataclasses import dataclass
from typing import Dict, List, Optional

# Third Party
import torch
import torch.autograd.profiler as profiler

# CuRobo
from curobo.geom.sdf.world import WorldCollision
from curobo.rollout.cost.cost_base import CostConfig
from curobo.rollout.cost.admittance_cost import (  # NEW added: 임피던스 비용 모듈을 가져와 접촉 제어에 활용. (한국어 주석)
    AdmittanceCost,
    AdmittanceCostConfig,
)
from curobo.rollout.cost.dist_cost import DistCost, DistCostConfig
from curobo.rollout.cost.pose_cost import PoseCost, PoseCostConfig, PoseCostMetric
from curobo.rollout.cost.straight_line_cost import StraightLineCost
from curobo.rollout.cost.zero_cost import ZeroCost
from curobo.rollout.dynamics_model.kinematic_model import KinematicModelState
from curobo.rollout.rollout_base import Goal, RolloutMetrics
from curobo.types.base import TensorDeviceType
from curobo.types.robot import RobotConfig
from curobo.types.tensor import T_BValue_float, T_BValue_int
from curobo.util.helpers import list_idx_if_not_none
from curobo.util.logger import log_error, log_info, log_warn
from curobo.util.tensor_util import cat_max
from curobo.util.torch_utils import get_torch_jit_decorator

# Local Folder
from .arm_base import ArmBase, ArmBaseConfig, ArmCostConfig


@dataclass
class ArmReacherMetrics(RolloutMetrics):
    cspace_error: Optional[T_BValue_float] = None
    position_error: Optional[T_BValue_float] = None
    rotation_error: Optional[T_BValue_float] = None
    pose_error: Optional[T_BValue_float] = None
    goalset_index: Optional[T_BValue_int] = None
    null_space_error: Optional[T_BValue_float] = None
    admittance_error: Optional[T_BValue_float] = None  # NEW added: 임피던스 추적 오차 저장. (한국어 주석)

    def __getitem__(self, idx):
        d_list = [
            self.cost,
            self.constraint,
            self.feasible,
            self.state,
            self.cspace_error,
            self.position_error,
            self.rotation_error,
            self.pose_error,
            self.goalset_index,
            self.null_space_error,
            self.admittance_error,  # NEW added: 임피던스 오차를 메트릭 리스트에 포함. (한국어 주석)
        ]
        idx_vals = list_idx_if_not_none(d_list, idx)
        return ArmReacherMetrics(*idx_vals)

    def clone(self, clone_state=False):
        if clone_state:
            raise NotImplementedError()
        return ArmReacherMetrics(
            cost=None if self.cost is None else self.cost.clone(),
            constraint=None if self.constraint is None else self.constraint.clone(),
            feasible=None if self.feasible is None else self.feasible.clone(),
            state=None if self.state is None else self.state,
            cspace_error=None if self.cspace_error is None else self.cspace_error.clone(),
            position_error=None if self.position_error is None else self.position_error.clone(),
            rotation_error=None if self.rotation_error is None else self.rotation_error.clone(),
            pose_error=None if self.pose_error is None else self.pose_error.clone(),
            goalset_index=None if self.goalset_index is None else self.goalset_index.clone(),
            null_space_error=(
                None if self.null_space_error is None else self.null_space_error.clone()
            ),
            admittance_error=(
                None if self.admittance_error is None else self.admittance_error.clone()
            ),
            # NEW added: 임피던스 오차 텐서를 깊은 복사해 외부 사용 시 안전성을 확보. (한국어 주석)
        )


@dataclass
class ArmReacherCostConfig(ArmCostConfig):
    pose_cfg: Optional[PoseCostConfig] = None
    cspace_cfg: Optional[DistCostConfig] = None
    straight_line_cfg: Optional[CostConfig] = None
    zero_acc_cfg: Optional[CostConfig] = None
    zero_vel_cfg: Optional[CostConfig] = None
    zero_jerk_cfg: Optional[CostConfig] = None
    link_pose_cfg: Optional[PoseCostConfig] = None
    admittance_cfg: Optional[AdmittanceCostConfig] = None  # NEW added: 임피던스 비용 설정 항목. (한국어 주석)

    @staticmethod
    def _get_base_keys():
        base_k = ArmCostConfig._get_base_keys()
        # add new cost terms:
        # NEW added: 임피던스 관련 키를 포함해 확장된 비용 사전을 구성. (한국어 주석)
        new_k = {
            "pose_cfg": PoseCostConfig,
            "cspace_cfg": DistCostConfig,
            "straight_line_cfg": CostConfig,
            "zero_acc_cfg": CostConfig,
            "zero_vel_cfg": CostConfig,
            "zero_jerk_cfg": CostConfig,
            "link_pose_cfg": PoseCostConfig,
            "admittance_cfg": AdmittanceCostConfig,
        }
        new_k.update(base_k)
        return new_k

    @staticmethod
    def from_dict(
        data_dict: Dict,
        robot_cfg: RobotConfig,
        world_coll_checker: Optional[WorldCollision] = None,
        tensor_args: TensorDeviceType = TensorDeviceType(),
    ):
        k_list = ArmReacherCostConfig._get_base_keys()
        data = ArmCostConfig._get_formatted_dict(
            data_dict,
            k_list,
            robot_cfg,
            world_coll_checker=world_coll_checker,
            tensor_args=tensor_args,
        )
        return ArmReacherCostConfig(**data)


@dataclass
class ArmReacherConfig(ArmBaseConfig):
    cost_cfg: ArmReacherCostConfig
    constraint_cfg: ArmReacherCostConfig
    convergence_cfg: ArmReacherCostConfig

    @staticmethod
    def cost_from_dict(
        cost_data_dict: Dict,
        robot_cfg: RobotConfig,
        world_coll_checker: Optional[WorldCollision] = None,
        tensor_args: TensorDeviceType = TensorDeviceType(),
    ):
        return ArmReacherCostConfig.from_dict(
            cost_data_dict,
            robot_cfg,
            world_coll_checker=world_coll_checker,
            tensor_args=tensor_args,
        )


@get_torch_jit_decorator()
def _compute_g_dist_jit(rot_err_norm, goal_dist):
    # goal_cost = goal_cost.view(cost.shape)
    # rot_err_norm = rot_err_norm.view(cost.shape)
    # goal_dist = goal_dist.view(cost.shape)
    g_dist = goal_dist.unsqueeze(-1) + 10.0 * rot_err_norm.unsqueeze(-1)
    return g_dist


class ArmReacher(ArmBase, ArmReacherConfig):
    """
    .. inheritance-diagram:: curobo.rollout.arm_reacher.ArmReacher
    """

    @profiler.record_function("arm_reacher/init")
    def __init__(self, config: Optional[ArmReacherConfig] = None):
        if config is not None:
            ArmReacherConfig.__init__(self, **vars(config))
        ArmBase.__init__(self)

        # self.goal_state = None
        # self.goal_ee_pos = None
        # self.goal_ee_rot = None
        # self.goal_ee_quat = None
        self._compute_g_dist = False
        self._n_goalset = 1

        if self.cost_cfg.cspace_cfg is not None:
            self.cost_cfg.cspace_cfg.dof = self.d_action
            # self.cost_cfg.cspace_cfg.update_vec_weight(self.dynamics_model.cspace_distance_weight)
            self.dist_cost = DistCost(self.cost_cfg.cspace_cfg)
        if self.cost_cfg.pose_cfg is not None:
            self.cost_cfg.pose_cfg.waypoint_horizon = self.horizon
            self.goal_cost = PoseCost(self.cost_cfg.pose_cfg)
            if self.cost_cfg.link_pose_cfg is None:
                log_info(
                    "Deprecated: Add link_pose_cfg to your rollout config. Using pose_cfg instead."
                )
                self.cost_cfg.link_pose_cfg = self.cost_cfg.pose_cfg
        self._link_pose_costs = {}

        if self.cost_cfg.link_pose_cfg is not None:
            for i in self.kinematics.link_names:
                if i != self.kinematics.ee_link:
                    self._link_pose_costs[i] = PoseCost(self.cost_cfg.link_pose_cfg)
        if self.cost_cfg.straight_line_cfg is not None:
            self.straight_line_cost = StraightLineCost(self.cost_cfg.straight_line_cfg)
        if self.cost_cfg.zero_vel_cfg is not None:
            self.zero_vel_cost = ZeroCost(self.cost_cfg.zero_vel_cfg)
            self._max_vel = self.state_bounds["velocity"][1]
            if self.zero_vel_cost.hinge_value is not None:
                self._compute_g_dist = True
        if self.cost_cfg.zero_acc_cfg is not None:
            self.zero_acc_cost = ZeroCost(self.cost_cfg.zero_acc_cfg)
            self._max_vel = self.state_bounds["velocity"][1]
            if self.zero_acc_cost.hinge_value is not None:
                self._compute_g_dist = True

        if self.cost_cfg.zero_jerk_cfg is not None:
            self.zero_jerk_cost = ZeroCost(self.cost_cfg.zero_jerk_cfg)
            self._max_vel = self.state_bounds["velocity"][1]
            if self.zero_jerk_cost.hinge_value is not None:
                self._compute_g_dist = True

        self.admittance_cost = None  # NEW added: 임피던스 비용 인스턴스 포인터 초기화. (한국어 주석)
        if self.cost_cfg.admittance_cfg is not None:
            # NEW added: 설정이 존재하면 임피던스 비용 인스턴스를 생성한다. (한국어 주석)
            self.admittance_cost = AdmittanceCost(self.cost_cfg.admittance_cfg)

        self.z_tensor = torch.tensor(
            0, device=self.tensor_args.device, dtype=self.tensor_args.dtype
        )
        self._link_pose_convergence = {}

        if self.convergence_cfg.pose_cfg is not None:
            self.pose_convergence = PoseCost(self.convergence_cfg.pose_cfg)
            if self.convergence_cfg.link_pose_cfg is None:
                log_warn(
                    "Deprecated: Add link_pose_cfg to your rollout config. Using pose_cfg instead."
                )
                self.convergence_cfg.link_pose_cfg = self.convergence_cfg.pose_cfg

        if self.convergence_cfg.link_pose_cfg is not None:
            for i in self.kinematics.link_names:
                if i != self.kinematics.ee_link:
                    self._link_pose_convergence[i] = PoseCost(self.convergence_cfg.link_pose_cfg)
        if self.convergence_cfg.cspace_cfg is not None:
            self.convergence_cfg.cspace_cfg.dof = self.d_action
            self.cspace_convergence = DistCost(self.convergence_cfg.cspace_cfg)

        # check if g_dist is required in any of the cost terms:
        self.update_params(Goal(current_state=self._start_state))
        self._contact_wrench = None  # NEW added: 측정된 렌치를 저장하는 캐시 초기화. (한국어 주석)
        self._contact_cartesian_error = None  # NEW added: EE 오차 벡터 캐시 초기화. (한국어 주석)
        self._task_cost_labels = ["safety", "admittance", "tracking"]  # NEW added: 계층형 비용 레이블 정의. (한국어 주석)

    def cost_fn(self, state: KinematicModelState, action_batch=None):
        """Compute weighted cost terms for all tasks."""

        state_batch = state.state_seq
        with profiler.record_function("cost/base"):
            base_costs = super(ArmReacher, self).cost_fn(state, action_batch, return_list=True)

        cost_terms = list(base_costs)
        safety_cost = None
        zeros_like_cost = None
        if len(cost_terms) > 0:
            safety_cost = cat_sum_reacher(cost_terms)
            zeros_like_cost = torch.zeros_like(safety_cost)
        if zeros_like_cost is None:
            zeros_like_cost = torch.zeros(
                state_batch.position.shape[0],
                state_batch.position.shape[1],
                device=self.tensor_args.device,
                dtype=self.tensor_args.dtype,
            )

        tracking_terms: List[torch.Tensor] = []
        ee_pos_batch, ee_quat_batch = state.ee_pos_seq, state.ee_quat_seq
        g_dist = None
        with profiler.record_function("cost/pose"):
            if (
                self._goal_buffer.goal_pose.position is not None
                and self.cost_cfg.pose_cfg is not None
                and self.goal_cost.enabled
            ):
                if self._compute_g_dist:
                    goal_cost, rot_err_norm, goal_dist = self.goal_cost.forward_out_distance(
                        ee_pos_batch,
                        ee_quat_batch,
                        self._goal_buffer,
                    )
                    g_dist = _compute_g_dist_jit(rot_err_norm, goal_dist)
                else:
                    goal_cost = self.goal_cost.forward(
                        ee_pos_batch, ee_quat_batch, self._goal_buffer
                    )
                cost_terms.append(goal_cost)
                tracking_terms.append(goal_cost)

        with profiler.record_function("cost/link_poses"):
            if self._goal_buffer.links_goal_pose is not None and self.cost_cfg.pose_cfg is not None:
                link_poses = state.link_pose
                for k in self._goal_buffer.links_goal_pose.keys():
                    if k != self.kinematics.ee_link:
                        current_fn = self._link_pose_costs[k]
                        if current_fn.enabled:
                            current_pose = link_poses[k].contiguous()
                            current_pos = current_pose.position
                            current_quat = current_pose.quaternion
                            c = current_fn.forward(current_pos, current_quat, self._goal_buffer, k)
                            cost_terms.append(c)
                            tracking_terms.append(c)

        if (
            self._goal_buffer.goal_state is not None
            and self.cost_cfg.cspace_cfg is not None
            and self.dist_cost.enabled
        ):
            joint_cost = self.dist_cost.forward_target_idx(
                self._goal_buffer.goal_state.position,
                state_batch.position,
                self._goal_buffer.batch_goal_state_idx,
            )
            cost_terms.append(joint_cost)
            tracking_terms.append(joint_cost)

        if self.cost_cfg.straight_line_cfg is not None and self.straight_line_cost.enabled:
            st_cost = self.straight_line_cost.forward(ee_pos_batch)
            cost_terms.append(st_cost)
            tracking_terms.append(st_cost)

        if self.cost_cfg.zero_acc_cfg is not None and self.zero_acc_cost.enabled:
            z_acc = self.zero_acc_cost.forward(state_batch.acceleration, g_dist)
            cost_terms.append(z_acc)
            tracking_terms.append(z_acc)

        if self.cost_cfg.zero_jerk_cfg is not None and self.zero_jerk_cost.enabled:
            z_jerk = self.zero_jerk_cost.forward(state_batch.jerk, g_dist)
            cost_terms.append(z_jerk)
            tracking_terms.append(z_jerk)

        if self.cost_cfg.zero_vel_cfg is not None and self.zero_vel_cost.enabled:
            z_vel = self.zero_vel_cost.forward(state_batch.velocity, g_dist)
            cost_terms.append(z_vel)
            tracking_terms.append(z_vel)

        admittance_cost = None  # NEW added: 임피던스 비용 초기화. (한국어 주석)
        if self.admittance_cost is not None and self.admittance_cost.enabled:
            # NEW added: 측정된 접촉 렌치와 카티시안 오차를 이용해 임피던스 비용을 평가. (한국어 주석)
            admittance_cost = self.admittance_cost.forward(
                self._contact_wrench,
                self._contact_cartesian_error,
            )
            if torch.is_tensor(admittance_cost):
                cost_terms.append(admittance_cost)
            else:
                admittance_cost = None

        with profiler.record_function("cat_sum"):
            if self.sum_horizon:
                total_cost = cat_sum_horizon_reacher(cost_terms)
            else:
                total_cost = cat_sum_reacher(cost_terms)

        tracking_cost = (
            cat_sum_reacher(tracking_terms) if len(tracking_terms) > 0 else zeros_like_cost
        )
        adm_cost = admittance_cost if admittance_cost is not None else zeros_like_cost
        safety_term = safety_cost if safety_cost is not None else zeros_like_cost
        # NEW added: 안전/임피던스/추종 비용을 계층형 MPPI가 사용하도록 저장. (한국어 주석)
        self._task_cost_buffer = torch.stack([safety_term, adm_cost, tracking_cost], dim=1)

        return total_cost

    def convergence_fn(
        self, state: KinematicModelState, out_metrics: Optional[ArmReacherMetrics] = None
    ) -> ArmReacherMetrics:
        if out_metrics is None:
            out_metrics = ArmReacherMetrics()
        if not isinstance(out_metrics, ArmReacherMetrics):
            out_metrics = ArmReacherMetrics(**vars(out_metrics))
        out_metrics = super(ArmReacher, self).convergence_fn(state, out_metrics)

        # compute error with pose?
        if (
            self._goal_buffer.goal_pose.position is not None
            and self.convergence_cfg.pose_cfg is not None
        ):
            (
                out_metrics.pose_error,
                out_metrics.rotation_error,
                out_metrics.position_error,
            ) = self.pose_convergence.forward_out_distance(
                state.ee_pos_seq, state.ee_quat_seq, self._goal_buffer
            )
            out_metrics.goalset_index = self.pose_convergence.goalset_index_buffer  # .clone()
        if (
            self._goal_buffer.links_goal_pose is not None
            and self.convergence_cfg.pose_cfg is not None
        ):
            pose_error = [out_metrics.pose_error]
            position_error = [out_metrics.position_error]
            quat_error = [out_metrics.rotation_error]
            link_poses = state.link_pose

            for k in self._goal_buffer.links_goal_pose.keys():
                if k != self.kinematics.ee_link:
                    current_fn = self._link_pose_convergence[k]
                    if current_fn.enabled:
                        # get link pose
                        current_pos = link_poses[k].position.contiguous()
                        current_quat = link_poses[k].quaternion.contiguous()

                        pose_err, pos_err, quat_err = current_fn.forward_out_distance(
                            current_pos, current_quat, self._goal_buffer, k
                        )
                        pose_error.append(pose_err)
                        position_error.append(pos_err)
                        quat_error.append(quat_err)
            out_metrics.pose_error = cat_max(pose_error)
            out_metrics.rotation_error = cat_max(quat_error)
            out_metrics.position_error = cat_max(position_error)

        if (
            self._goal_buffer.goal_state is not None
            and self.convergence_cfg.cspace_cfg is not None
            and self.cspace_convergence.enabled
        ):
            _, out_metrics.cspace_error = self.cspace_convergence.forward_target_idx(
                self._goal_buffer.goal_state.position,
                state.state_seq.position,
                self._goal_buffer.batch_goal_state_idx,
                True,
            )

        if (
            self.convergence_cfg.null_space_cfg is not None
            and self.null_convergence.enabled
            and self._goal_buffer.batch_retract_state_idx is not None
        ):
            out_metrics.null_space_error = self.null_convergence.forward_target_idx(
                self._goal_buffer.retract_state,
                state.state_seq.position,
                self._goal_buffer.batch_retract_state_idx,
            )

        if self.admittance_cost is not None and self.admittance_cost.enabled:
            adm_err = self.admittance_cost.last_error()
            if adm_err is not None:
                out_metrics.admittance_error = adm_err  # NEW added: 임피던스 오차를 메트릭으로 노출. (한국어 주석)

        return out_metrics

    def update_params(
        self,
        goal: Goal,
    ):
        """
        Update params for the cost terms and dynamics model.

        """

        super(ArmReacher, self).update_params(goal)
        if goal.batch_pose_idx is not None:
            self._goal_idx_update = False
        if goal.goal_pose.position is not None:
            self.enable_cspace_cost(False)
        return True

    def update_contact_measurement(
        self,
        contact_wrench: Optional[torch.Tensor],
        position_error: Optional[torch.Tensor] = None,
        velocity_error: Optional[torch.Tensor] = None,
        acceleration_error: Optional[torch.Tensor] = None,
    ) -> None:
        """Cache the latest measured wrench and optional Cartesian errors."""

        if contact_wrench is None:
            # NEW added: 접촉이 없으면 캐시를 초기화해 불필요한 비용 계산을 방지. (한국어 주석)
            self._contact_wrench = None
            self._contact_cartesian_error = None
            return

        wrench = self.tensor_args.to_device(contact_wrench)
        if wrench.dim() == 1:
            wrench = wrench.view(1, -1)
        self._contact_wrench = wrench  # NEW added: 최신 렌치를 GPU 텐서로 저장. (한국어 주석)

        cartesian_chunks = []  # NEW added: 위치/속도/가속 오차를 순서대로 누적. (한국어 주석)
        for item in (position_error, velocity_error, acceleration_error):
            if item is None:
                cartesian_chunks.append(
                    torch.zeros_like(wrench[:, :6])
                )  # NEW added: 결측값은 영벡터로 채워 임피던스 입력을 안정화. (한국어 주석)
            else:
                tensor_item = self.tensor_args.to_device(item)
                if tensor_item.dim() == 1:
                    tensor_item = tensor_item.view(1, -1)
                cartesian_chunks.append(tensor_item)  # NEW added: 사용자 제공 오차를 그대로 사용. (한국어 주석)

        self._contact_cartesian_error = torch.cat(cartesian_chunks, dim=-1)
        # NEW added: 위치/속도/가속 오차를 하나의 벡터로 결합해 비용 함수에 전달. (한국어 주석)
        
    def enable_pose_cost(self, enable: bool = True):
        if enable:
            self.goal_cost.enable_cost()
        else:
            self.goal_cost.disable_cost()

    def enable_cspace_cost(self, enable: bool = True):
        if enable:
            self.dist_cost.enable_cost()
            self.cspace_convergence.enable_cost()
        else:
            self.dist_cost.disable_cost()
            self.cspace_convergence.disable_cost()

    def get_pose_costs(
        self,
        include_link_pose: bool = False,
        include_convergence: bool = True,
        only_convergence: bool = False,
    ):
        if only_convergence:
            return [self.pose_convergence]
        pose_costs = [self.goal_cost]
        if include_convergence:
            pose_costs += [self.pose_convergence]
        if include_link_pose:
            log_error("Not implemented yet")
        return pose_costs

    def update_pose_cost_metric(
        self,
        metric: PoseCostMetric,
    ):
        pose_costs = self.get_pose_costs(
            include_link_pose=metric.include_link_pose, include_convergence=False
        )
        for p in pose_costs:
            p.update_metric(metric, update_offset_waypoint=True)

        pose_costs = self.get_pose_costs(only_convergence=True)
        for p in pose_costs:
            p.update_metric(metric, update_offset_waypoint=False)


@get_torch_jit_decorator()
def cat_sum_reacher(tensor_list: List[torch.Tensor]):
    valid_tensors: List[torch.Tensor] = []
<<<<<<< HEAD
    reference_tensor: Optional[torch.Tensor] = None
    fallback_tensor: Optional[torch.Tensor] = None

    for tensor in tensor_list:
        if fallback_tensor is None:
            fallback_tensor = tensor

        if tensor.numel() == 0:
            continue

        if reference_tensor is None:
            reference_tensor = tensor

        if (
            reference_tensor is not None
            and tensor.shape == reference_tensor.shape
            and tensor.dtype == reference_tensor.dtype
            and tensor.device == reference_tensor.device
        ):
            valid_tensors.append(tensor)

    if reference_tensor is None:
        if fallback_tensor is None:
            return torch.tensor(0.0)
        return torch.zeros_like(fallback_tensor)
=======
    if len(tensor_list) > 0:
        reference_tensor: torch.Tensor = tensor_list[0]
    else:
        reference_tensor = torch.zeros(0)

    for tensor in tensor_list:
        if tensor.numel() > 0:
            valid_tensors.append(tensor)

    if len(valid_tensors) == 0:
        return torch.zeros_like(reference_tensor)
>>>>>>> f3a6f6f8

    cat_tensor = torch.sum(torch.stack(valid_tensors, dim=0), dim=0)
    return cat_tensor


@get_torch_jit_decorator()
def cat_sum_horizon_reacher(tensor_list: List[torch.Tensor]):
    valid_tensors: List[torch.Tensor] = []
<<<<<<< HEAD
    reference_tensor: Optional[torch.Tensor] = None
    fallback_tensor: Optional[torch.Tensor] = None

    for tensor in tensor_list:
        if fallback_tensor is None:
            fallback_tensor = tensor

        if tensor.numel() == 0 or tensor.dim() == 0:
            continue

        if reference_tensor is None:
            reference_tensor = tensor

        if (
            reference_tensor is not None
            and tensor.shape == reference_tensor.shape
            and tensor.dtype == reference_tensor.dtype
            and tensor.device == reference_tensor.device
        ):
            valid_tensors.append(tensor)

    if reference_tensor is None:
        if fallback_tensor is None:
            return torch.tensor(0.0)
        if fallback_tensor.dim() == 0:
            return torch.zeros_like(fallback_tensor)
        zero_tensor = torch.zeros_like(fallback_tensor)
        return torch.sum(zero_tensor, dim=-1)
=======
    if len(tensor_list) > 0:
        reference_tensor: torch.Tensor = tensor_list[0]
    else:
        reference_tensor = torch.zeros(0)

    for tensor in tensor_list:
        if tensor.numel() > 0:
            valid_tensors.append(tensor)

    if len(valid_tensors) == 0:
        return torch.zeros_like(reference_tensor)
>>>>>>> f3a6f6f8

    cat_tensor = torch.sum(torch.stack(valid_tensors, dim=0), dim=(0, -1))
    return cat_tensor<|MERGE_RESOLUTION|>--- conflicted
+++ resolved
@@ -551,7 +551,7 @@
 @get_torch_jit_decorator()
 def cat_sum_reacher(tensor_list: List[torch.Tensor]):
     valid_tensors: List[torch.Tensor] = []
-<<<<<<< HEAD
+# <<<<<<< aciui4-codex/update-yaml-file-loaders-for-utf-8-encoding
     reference_tensor: Optional[torch.Tensor] = None
     fallback_tensor: Optional[torch.Tensor] = None
 
@@ -577,19 +577,19 @@
         if fallback_tensor is None:
             return torch.tensor(0.0)
         return torch.zeros_like(fallback_tensor)
-=======
-    if len(tensor_list) > 0:
-        reference_tensor: torch.Tensor = tensor_list[0]
-    else:
-        reference_tensor = torch.zeros(0)
-
-    for tensor in tensor_list:
-        if tensor.numel() > 0:
-            valid_tensors.append(tensor)
-
-    if len(valid_tensors) == 0:
-        return torch.zeros_like(reference_tensor)
->>>>>>> f3a6f6f8
+# =======
+#     if len(tensor_list) > 0:
+#         reference_tensor: torch.Tensor = tensor_list[0]
+#     else:
+#         reference_tensor = torch.zeros(0)
+
+#     for tensor in tensor_list:
+#         if tensor.numel() > 0:
+#             valid_tensors.append(tensor)
+
+#     if len(valid_tensors) == 0:
+#         return torch.zeros_like(reference_tensor)
+# >>>>>>> main
 
     cat_tensor = torch.sum(torch.stack(valid_tensors, dim=0), dim=0)
     return cat_tensor
@@ -598,7 +598,7 @@
 @get_torch_jit_decorator()
 def cat_sum_horizon_reacher(tensor_list: List[torch.Tensor]):
     valid_tensors: List[torch.Tensor] = []
-<<<<<<< HEAD
+# <<<<<<< aciui4-codex/update-yaml-file-loaders-for-utf-8-encoding
     reference_tensor: Optional[torch.Tensor] = None
     fallback_tensor: Optional[torch.Tensor] = None
 
@@ -627,19 +627,19 @@
             return torch.zeros_like(fallback_tensor)
         zero_tensor = torch.zeros_like(fallback_tensor)
         return torch.sum(zero_tensor, dim=-1)
-=======
-    if len(tensor_list) > 0:
-        reference_tensor: torch.Tensor = tensor_list[0]
-    else:
-        reference_tensor = torch.zeros(0)
-
-    for tensor in tensor_list:
-        if tensor.numel() > 0:
-            valid_tensors.append(tensor)
-
-    if len(valid_tensors) == 0:
-        return torch.zeros_like(reference_tensor)
->>>>>>> f3a6f6f8
+# =======
+#     if len(tensor_list) > 0:
+#         reference_tensor: torch.Tensor = tensor_list[0]
+#     else:
+#         reference_tensor = torch.zeros(0)
+
+#     for tensor in tensor_list:
+#         if tensor.numel() > 0:
+#             valid_tensors.append(tensor)
+
+#     if len(valid_tensors) == 0:
+#         return torch.zeros_like(reference_tensor)
+# >>>>>>> main
 
     cat_tensor = torch.sum(torch.stack(valid_tensors, dim=0), dim=(0, -1))
     return cat_tensor