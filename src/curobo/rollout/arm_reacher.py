#
# Copyright (c) 2023 NVIDIA CORPORATION & AFFILIATES. All rights reserved.
#
# NVIDIA CORPORATION, its affiliates and licensors retain all intellectual
# property and proprietary rights in and to this material, related
# documentation and any modifications thereto. Any use, reproduction,
# disclosure or distribution of this material and related documentation
# without an express license agreement from NVIDIA CORPORATION or
# its affiliates is strictly prohibited.
#
# Standard Library
from dataclasses import dataclass
from typing import Dict, List, Optional

# Third Party
import torch
import torch.autograd.profiler as profiler

# CuRobo
from curobo.geom.sdf.world import WorldCollision
from curobo.rollout.cost.cost_base import CostConfig
from curobo.rollout.cost.admittance_cost import (  # NEW added: 임피던스 비용 모듈을 가져와 접촉 제어에 활용. (한국어 주석)
    AdmittanceCost,
    AdmittanceCostConfig,
)
from curobo.rollout.cost.dist_cost import DistCost, DistCostConfig
from curobo.rollout.cost.pose_cost import PoseCost, PoseCostConfig, PoseCostMetric
from curobo.rollout.cost.straight_line_cost import StraightLineCost
from curobo.rollout.cost.zero_cost import ZeroCost
from curobo.rollout.dynamics_model.kinematic_model import KinematicModelState
from curobo.rollout.rollout_base import Goal, RolloutMetrics
from curobo.types.base import TensorDeviceType
from curobo.types.robot import RobotConfig
from curobo.types.tensor import T_BValue_float, T_BValue_int
from curobo.util.helpers import list_idx_if_not_none
from curobo.util.logger import log_error, log_info, log_warn
from curobo.util.tensor_util import cat_max
from curobo.util.torch_utils import get_torch_jit_decorator

# Local Folder
from .arm_base import ArmBase, ArmBaseConfig, ArmCostConfig


@dataclass
class ArmReacherMetrics(RolloutMetrics):
    cspace_error: Optional[T_BValue_float] = None
    position_error: Optional[T_BValue_float] = None
    rotation_error: Optional[T_BValue_float] = None
    pose_error: Optional[T_BValue_float] = None
    goalset_index: Optional[T_BValue_int] = None
    null_space_error: Optional[T_BValue_float] = None
    admittance_error: Optional[T_BValue_float] = None  # NEW added: 임피던스 추적 오차 저장. (한국어 주석)

    def __getitem__(self, idx):
        d_list = [
            self.cost,
            self.constraint,
            self.feasible,
            self.state,
            self.cspace_error,
            self.position_error,
            self.rotation_error,
            self.pose_error,
            self.goalset_index,
            self.null_space_error,
            self.admittance_error,  # NEW added: 임피던스 오차를 메트릭 리스트에 포함. (한국어 주석)
        ]
        idx_vals = list_idx_if_not_none(d_list, idx)
        return ArmReacherMetrics(*idx_vals)

    def clone(self, clone_state=False):
        if clone_state:
            raise NotImplementedError()
        return ArmReacherMetrics(
            cost=None if self.cost is None else self.cost.clone(),
            constraint=None if self.constraint is None else self.constraint.clone(),
            feasible=None if self.feasible is None else self.feasible.clone(),
            state=None if self.state is None else self.state,
            cspace_error=None if self.cspace_error is None else self.cspace_error.clone(),
            position_error=None if self.position_error is None else self.position_error.clone(),
            rotation_error=None if self.rotation_error is None else self.rotation_error.clone(),
            pose_error=None if self.pose_error is None else self.pose_error.clone(),
            goalset_index=None if self.goalset_index is None else self.goalset_index.clone(),
            null_space_error=(
                None if self.null_space_error is None else self.null_space_error.clone()
            ),
            admittance_error=(
                None if self.admittance_error is None else self.admittance_error.clone()
            ),
            # NEW added: 임피던스 오차 텐서를 깊은 복사해 외부 사용 시 안전성을 확보. (한국어 주석)
        )


@dataclass
class ArmReacherCostConfig(ArmCostConfig):
    pose_cfg: Optional[PoseCostConfig] = None
    cspace_cfg: Optional[DistCostConfig] = None
    straight_line_cfg: Optional[CostConfig] = None
    zero_acc_cfg: Optional[CostConfig] = None
    zero_vel_cfg: Optional[CostConfig] = None
    zero_jerk_cfg: Optional[CostConfig] = None
    link_pose_cfg: Optional[PoseCostConfig] = None
    admittance_cfg: Optional[AdmittanceCostConfig] = None  # NEW added: 임피던스 비용 설정 항목. (한국어 주석)

    @staticmethod
    def _get_base_keys():
        base_k = ArmCostConfig._get_base_keys()
        # add new cost terms:
        # NEW added: 임피던스 관련 키를 포함해 확장된 비용 사전을 구성. (한국어 주석)
        new_k = {
            "pose_cfg": PoseCostConfig,
            "cspace_cfg": DistCostConfig,
            "straight_line_cfg": CostConfig,
            "zero_acc_cfg": CostConfig,
            "zero_vel_cfg": CostConfig,
            "zero_jerk_cfg": CostConfig,
            "link_pose_cfg": PoseCostConfig,
            "admittance_cfg": AdmittanceCostConfig,
        }
        new_k.update(base_k)
        return new_k

    @staticmethod
    def from_dict(
        data_dict: Dict,
        robot_cfg: RobotConfig,
        world_coll_checker: Optional[WorldCollision] = None,
        tensor_args: TensorDeviceType = TensorDeviceType(),
    ):
        k_list = ArmReacherCostConfig._get_base_keys()
        data = ArmCostConfig._get_formatted_dict(
            data_dict,
            k_list,
            robot_cfg,
            world_coll_checker=world_coll_checker,
            tensor_args=tensor_args,
        )
        return ArmReacherCostConfig(**data)


@dataclass
class ArmReacherConfig(ArmBaseConfig):
    cost_cfg: ArmReacherCostConfig
    constraint_cfg: ArmReacherCostConfig
    convergence_cfg: ArmReacherCostConfig

    @staticmethod
    def cost_from_dict(
        cost_data_dict: Dict,
        robot_cfg: RobotConfig,
        world_coll_checker: Optional[WorldCollision] = None,
        tensor_args: TensorDeviceType = TensorDeviceType(),
    ):
        return ArmReacherCostConfig.from_dict(
            cost_data_dict,
            robot_cfg,
            world_coll_checker=world_coll_checker,
            tensor_args=tensor_args,
        )


@get_torch_jit_decorator()
def _compute_g_dist_jit(rot_err_norm, goal_dist):
    # goal_cost = goal_cost.view(cost.shape)
    # rot_err_norm = rot_err_norm.view(cost.shape)
    # goal_dist = goal_dist.view(cost.shape)
    g_dist = goal_dist.unsqueeze(-1) + 10.0 * rot_err_norm.unsqueeze(-1)
    return g_dist


class ArmReacher(ArmBase, ArmReacherConfig):
    """
    .. inheritance-diagram:: curobo.rollout.arm_reacher.ArmReacher
    """

    @profiler.record_function("arm_reacher/init")
    def __init__(self, config: Optional[ArmReacherConfig] = None):
        if config is not None:
            ArmReacherConfig.__init__(self, **vars(config))
        ArmBase.__init__(self)

        # self.goal_state = None
        # self.goal_ee_pos = None
        # self.goal_ee_rot = None
        # self.goal_ee_quat = None
        self._compute_g_dist = False
        self._n_goalset = 1

        if self.cost_cfg.cspace_cfg is not None:
            self.cost_cfg.cspace_cfg.dof = self.d_action
            # self.cost_cfg.cspace_cfg.update_vec_weight(self.dynamics_model.cspace_distance_weight)
            self.dist_cost = DistCost(self.cost_cfg.cspace_cfg)
        if self.cost_cfg.pose_cfg is not None:
            self.cost_cfg.pose_cfg.waypoint_horizon = self.horizon
            self.goal_cost = PoseCost(self.cost_cfg.pose_cfg)
            if self.cost_cfg.link_pose_cfg is None:
                log_info(
                    "Deprecated: Add link_pose_cfg to your rollout config. Using pose_cfg instead."
                )
                self.cost_cfg.link_pose_cfg = self.cost_cfg.pose_cfg
        self._link_pose_costs = {}

        if self.cost_cfg.link_pose_cfg is not None:
            for i in self.kinematics.link_names:
                if i != self.kinematics.ee_link:
                    self._link_pose_costs[i] = PoseCost(self.cost_cfg.link_pose_cfg)
        if self.cost_cfg.straight_line_cfg is not None:
            self.straight_line_cost = StraightLineCost(self.cost_cfg.straight_line_cfg)
        if self.cost_cfg.zero_vel_cfg is not None:
            self.zero_vel_cost = ZeroCost(self.cost_cfg.zero_vel_cfg)
            self._max_vel = self.state_bounds["velocity"][1]
            if self.zero_vel_cost.hinge_value is not None:
                self._compute_g_dist = True
        if self.cost_cfg.zero_acc_cfg is not None:
            self.zero_acc_cost = ZeroCost(self.cost_cfg.zero_acc_cfg)
            self._max_vel = self.state_bounds["velocity"][1]
            if self.zero_acc_cost.hinge_value is not None:
                self._compute_g_dist = True

        if self.cost_cfg.zero_jerk_cfg is not None:
            self.zero_jerk_cost = ZeroCost(self.cost_cfg.zero_jerk_cfg)
            self._max_vel = self.state_bounds["velocity"][1]
            if self.zero_jerk_cost.hinge_value is not None:
                self._compute_g_dist = True

        self.admittance_cost = None  # NEW added: 임피던스 비용 인스턴스 포인터 초기화. (한국어 주석)
        if self.cost_cfg.admittance_cfg is not None:
            # NEW added: 설정이 존재하면 임피던스 비용 인스턴스를 생성한다. (한국어 주석)
            self.admittance_cost = AdmittanceCost(self.cost_cfg.admittance_cfg)

        self.z_tensor = torch.tensor(
            0, device=self.tensor_args.device, dtype=self.tensor_args.dtype
        )
        self._link_pose_convergence = {}

        if self.convergence_cfg.pose_cfg is not None:
            self.pose_convergence = PoseCost(self.convergence_cfg.pose_cfg)
            if self.convergence_cfg.link_pose_cfg is None:
                log_warn(
                    "Deprecated: Add link_pose_cfg to your rollout config. Using pose_cfg instead."
                )
                self.convergence_cfg.link_pose_cfg = self.convergence_cfg.pose_cfg

        if self.convergence_cfg.link_pose_cfg is not None:
            for i in self.kinematics.link_names:
                if i != self.kinematics.ee_link:
                    self._link_pose_convergence[i] = PoseCost(self.convergence_cfg.link_pose_cfg)
        if self.convergence_cfg.cspace_cfg is not None:
            self.convergence_cfg.cspace_cfg.dof = self.d_action
            self.cspace_convergence = DistCost(self.convergence_cfg.cspace_cfg)

        # check if g_dist is required in any of the cost terms:
        self.update_params(Goal(current_state=self._start_state))
        self._contact_wrench = None  # NEW added: 측정된 렌치를 저장하는 캐시 초기화. (한국어 주석)
        self._contact_cartesian_error = None  # NEW added: EE 오차 벡터 캐시 초기화. (한국어 주석)
        self._task_cost_labels = ["safety", "admittance", "tracking"]  # NEW added: 계층형 비용 레이블 정의. (한국어 주석)

    def cost_fn(self, state: KinematicModelState, action_batch=None):
        """Compute weighted cost terms for all tasks."""

        state_batch = state.state_seq
        with profiler.record_function("cost/base"):
            base_costs = super(ArmReacher, self).cost_fn(state, action_batch, return_list=True)

        cost_terms = list(base_costs)
        safety_cost = None

        zeros_like_cost = torch.zeros(
            state_batch.position.shape[0],
            state_batch.position.shape[1],
            device=self.tensor_args.device,
            dtype=self.tensor_args.dtype,
        )

        if len(cost_terms) > 0:
            safety_cost = cat_sum_reacher(cost_terms)
            if (
                safety_cost.dim() != 2
                or safety_cost.shape[0] != zeros_like_cost.shape[0]
                or safety_cost.shape[1] != zeros_like_cost.shape[1]
            ):
                safety_cost = zeros_like_cost

        tracking_terms: List[torch.Tensor] = []
        ee_pos_batch, ee_quat_batch = state.ee_pos_seq, state.ee_quat_seq
        g_dist = None
        with profiler.record_function("cost/pose"):
            if (
                self._goal_buffer.goal_pose.position is not None
                and self.cost_cfg.pose_cfg is not None
                and self.goal_cost.enabled
            ):
                if self._compute_g_dist:
                    goal_cost, rot_err_norm, goal_dist = self.goal_cost.forward_out_distance(
                        ee_pos_batch,
                        ee_quat_batch,
                        self._goal_buffer,
                    )
                    g_dist = _compute_g_dist_jit(rot_err_norm, goal_dist)
                else:
                    goal_cost = self.goal_cost.forward(
                        ee_pos_batch, ee_quat_batch, self._goal_buffer
                    )
                cost_terms.append(goal_cost)
                tracking_terms.append(goal_cost)

        with profiler.record_function("cost/link_poses"):
            if self._goal_buffer.links_goal_pose is not None and self.cost_cfg.pose_cfg is not None:
                link_poses = state.link_pose
                for k in self._goal_buffer.links_goal_pose.keys():
                    if k != self.kinematics.ee_link:
                        current_fn = self._link_pose_costs[k]
                        if current_fn.enabled:
                            current_pose = link_poses[k].contiguous()
                            current_pos = current_pose.position
                            current_quat = current_pose.quaternion
                            c = current_fn.forward(current_pos, current_quat, self._goal_buffer, k)
                            cost_terms.append(c)
                            tracking_terms.append(c)

        if (
            self._goal_buffer.goal_state is not None
            and self.cost_cfg.cspace_cfg is not None
            and self.dist_cost.enabled
        ):
            joint_cost = self.dist_cost.forward_target_idx(
                self._goal_buffer.goal_state.position,
                state_batch.position,
                self._goal_buffer.batch_goal_state_idx,
            )
            cost_terms.append(joint_cost)
            tracking_terms.append(joint_cost)

        if self.cost_cfg.straight_line_cfg is not None and self.straight_line_cost.enabled:
            st_cost = self.straight_line_cost.forward(ee_pos_batch)
            cost_terms.append(st_cost)
            tracking_terms.append(st_cost)

        if self.cost_cfg.zero_acc_cfg is not None and self.zero_acc_cost.enabled:
            z_acc = self.zero_acc_cost.forward(state_batch.acceleration, g_dist)
            cost_terms.append(z_acc)
            tracking_terms.append(z_acc)

        if self.cost_cfg.zero_jerk_cfg is not None and self.zero_jerk_cost.enabled:
            z_jerk = self.zero_jerk_cost.forward(state_batch.jerk, g_dist)
            cost_terms.append(z_jerk)
            tracking_terms.append(z_jerk)

        if self.cost_cfg.zero_vel_cfg is not None and self.zero_vel_cost.enabled:
            z_vel = self.zero_vel_cost.forward(state_batch.velocity, g_dist)
            cost_terms.append(z_vel)
            tracking_terms.append(z_vel)

        admittance_cost = None  # NEW added: 임피던스 비용 초기화. (한국어 주석)
        if self.admittance_cost is not None and self.admittance_cost.enabled:
            # NEW added: 측정된 접촉 렌치와 카티시안 오차를 이용해 임피던스 비용을 평가. (한국어 주석)
            admittance_cost = self.admittance_cost.forward(
                self._contact_wrench,
                self._contact_cartesian_error,
            )
            if torch.is_tensor(admittance_cost):
                if (
                    admittance_cost.numel() == 0
                    or admittance_cost.dim() != 2
                    or admittance_cost.shape[0] != zeros_like_cost.shape[0]
                    or admittance_cost.shape[1] != zeros_like_cost.shape[1]
                ):
                    admittance_cost = None
                else:
                    cost_terms.append(admittance_cost)
            else:
                admittance_cost = None

        with profiler.record_function("cat_sum"):
            if self.sum_horizon:
                total_cost = cat_sum_horizon_reacher(cost_terms)
            else:
                total_cost = cat_sum_reacher(cost_terms)

        tracking_cost = (
            cat_sum_reacher(tracking_terms) if len(tracking_terms) > 0 else zeros_like_cost
        )
        if (
            tracking_cost.dim() != 2
            or tracking_cost.shape[0] != zeros_like_cost.shape[0]
            or tracking_cost.shape[1] != zeros_like_cost.shape[1]
        ):
            tracking_cost = zeros_like_cost

        adm_cost = admittance_cost if admittance_cost is not None else zeros_like_cost
        safety_term = safety_cost if safety_cost is not None else zeros_like_cost

        task_cost_terms = []
        for term in (safety_term, adm_cost, tracking_cost):
            if (
                term.dim() != 2
                or term.shape[0] != zeros_like_cost.shape[0]
                or term.shape[1] != zeros_like_cost.shape[1]
            ):
                task_cost_terms.append(zeros_like_cost.clone())
            else:
                task_cost_terms.append(term)

        # NEW added: 안전/임피던스/추종 비용을 계층형 MPPI가 사용하도록 저장. (한국어 주석)
        self._task_cost_buffer = torch.stack(task_cost_terms, dim=1)

        return total_cost

    def convergence_fn(
        self, state: KinematicModelState, out_metrics: Optional[ArmReacherMetrics] = None
    ) -> ArmReacherMetrics:
        if out_metrics is None:
            out_metrics = ArmReacherMetrics()
        if not isinstance(out_metrics, ArmReacherMetrics):
            out_metrics = ArmReacherMetrics(**vars(out_metrics))
        out_metrics = super(ArmReacher, self).convergence_fn(state, out_metrics)

        # compute error with pose?
        if (
            self._goal_buffer.goal_pose.position is not None
            and self.convergence_cfg.pose_cfg is not None
        ):
            (
                out_metrics.pose_error,
                out_metrics.rotation_error,
                out_metrics.position_error,
            ) = self.pose_convergence.forward_out_distance(
                state.ee_pos_seq, state.ee_quat_seq, self._goal_buffer
            )
            out_metrics.goalset_index = self.pose_convergence.goalset_index_buffer  # .clone()
        if (
            self._goal_buffer.links_goal_pose is not None
            and self.convergence_cfg.pose_cfg is not None
        ):
            pose_error = [out_metrics.pose_error]
            position_error = [out_metrics.position_error]
            quat_error = [out_metrics.rotation_error]
            link_poses = state.link_pose

            for k in self._goal_buffer.links_goal_pose.keys():
                if k != self.kinematics.ee_link:
                    current_fn = self._link_pose_convergence[k]
                    if current_fn.enabled:
                        # get link pose
                        current_pos = link_poses[k].position.contiguous()
                        current_quat = link_poses[k].quaternion.contiguous()

                        pose_err, pos_err, quat_err = current_fn.forward_out_distance(
                            current_pos, current_quat, self._goal_buffer, k
                        )
                        pose_error.append(pose_err)
                        position_error.append(pos_err)
                        quat_error.append(quat_err)
            out_metrics.pose_error = cat_max(pose_error)
            out_metrics.rotation_error = cat_max(quat_error)
            out_metrics.position_error = cat_max(position_error)

        if (
            self._goal_buffer.goal_state is not None
            and self.convergence_cfg.cspace_cfg is not None
            and self.cspace_convergence.enabled
        ):
            _, out_metrics.cspace_error = self.cspace_convergence.forward_target_idx(
                self._goal_buffer.goal_state.position,
                state.state_seq.position,
                self._goal_buffer.batch_goal_state_idx,
                True,
            )

        if (
            self.convergence_cfg.null_space_cfg is not None
            and self.null_convergence.enabled
            and self._goal_buffer.batch_retract_state_idx is not None
        ):
            out_metrics.null_space_error = self.null_convergence.forward_target_idx(
                self._goal_buffer.retract_state,
                state.state_seq.position,
                self._goal_buffer.batch_retract_state_idx,
            )

        if self.admittance_cost is not None and self.admittance_cost.enabled:
            adm_err = self.admittance_cost.last_error()
            if adm_err is not None:
                out_metrics.admittance_error = adm_err  # NEW added: 임피던스 오차를 메트릭으로 노출. (한국어 주석)

        return out_metrics

    def update_params(
        self,
        goal: Goal,
    ):
        """
        Update params for the cost terms and dynamics model.

        """

        super(ArmReacher, self).update_params(goal)
        if goal.batch_pose_idx is not None:
            self._goal_idx_update = False
        if goal.goal_pose.position is not None:
            self.enable_cspace_cost(False)
        return True

    def update_contact_measurement(
        self,
        contact_wrench: Optional[torch.Tensor],
        position_error: Optional[torch.Tensor] = None,
        velocity_error: Optional[torch.Tensor] = None,
        acceleration_error: Optional[torch.Tensor] = None,
    ) -> None:
        """Cache the latest measured wrench and optional Cartesian errors."""

        if contact_wrench is None:
            # NEW added: 접촉이 없으면 캐시를 초기화해 불필요한 비용 계산을 방지. (한국어 주석)
            self._contact_wrench = None
            self._contact_cartesian_error = None
            return

        wrench = self.tensor_args.to_device(contact_wrench)
        if wrench.dim() == 1:
            wrench = wrench.view(1, -1)
        self._contact_wrench = wrench  # NEW added: 최신 렌치를 GPU 텐서로 저장. (한국어 주석)

        cartesian_chunks = []  # NEW added: 위치/속도/가속 오차를 순서대로 누적. (한국어 주석)
        for item in (position_error, velocity_error, acceleration_error):
            if item is None:
                cartesian_chunks.append(
                    torch.zeros_like(wrench[:, :6])
                )  # NEW added: 결측값은 영벡터로 채워 임피던스 입력을 안정화. (한국어 주석)
            else:
                tensor_item = self.tensor_args.to_device(item)
                if tensor_item.dim() == 1:
                    tensor_item = tensor_item.view(1, -1)
                cartesian_chunks.append(tensor_item)  # NEW added: 사용자 제공 오차를 그대로 사용. (한국어 주석)

        self._contact_cartesian_error = torch.cat(cartesian_chunks, dim=-1)
        # NEW added: 위치/속도/가속 오차를 하나의 벡터로 결합해 비용 함수에 전달. (한국어 주석)
        
    def enable_pose_cost(self, enable: bool = True):
        if enable:
            self.goal_cost.enable_cost()
        else:
            self.goal_cost.disable_cost()

    def enable_cspace_cost(self, enable: bool = True):
        if enable:
            self.dist_cost.enable_cost()
            self.cspace_convergence.enable_cost()
        else:
            self.dist_cost.disable_cost()
            self.cspace_convergence.disable_cost()

    def get_pose_costs(
        self,
        include_link_pose: bool = False,
        include_convergence: bool = True,
        only_convergence: bool = False,
    ):
        if only_convergence:
            return [self.pose_convergence]
        pose_costs = [self.goal_cost]
        if include_convergence:
            pose_costs += [self.pose_convergence]
        if include_link_pose:
            log_error("Not implemented yet")
        return pose_costs

    def update_pose_cost_metric(
        self,
        metric: PoseCostMetric,
    ):
        pose_costs = self.get_pose_costs(
            include_link_pose=metric.include_link_pose, include_convergence=False
        )
        for p in pose_costs:
            p.update_metric(metric, update_offset_waypoint=True)

        pose_costs = self.get_pose_costs(only_convergence=True)
        for p in pose_costs:
            p.update_metric(metric, update_offset_waypoint=False)


@get_torch_jit_decorator()
def cat_sum_reacher(tensor_list: List[torch.Tensor]):
    valid_tensors: List[torch.Tensor] = []
<<<<<<< HEAD
# <<<<<<< aciui4-codex/update-yaml-file-loaders-for-utf-8-encoding
=======
>>>>>>> d2acc352
    reference_tensor: Optional[torch.Tensor] = None
    fallback_tensor: Optional[torch.Tensor] = None

    for tensor in tensor_list:
        if fallback_tensor is None:
            fallback_tensor = tensor

<<<<<<< HEAD
        if tensor.numel() == 0:
=======
        if tensor.numel() == 0 or tensor.dim() == 0:
>>>>>>> d2acc352
            continue

        if reference_tensor is None:
            reference_tensor = tensor

        if (
            reference_tensor is not None
            and tensor.shape == reference_tensor.shape
            and tensor.dtype == reference_tensor.dtype
            and tensor.device == reference_tensor.device
        ):
            valid_tensors.append(tensor)

<<<<<<< HEAD
    if reference_tensor is None:
        if fallback_tensor is None:
            return torch.tensor(0.0)
        return torch.zeros_like(fallback_tensor)
# =======
#     if len(tensor_list) > 0:
#         reference_tensor: torch.Tensor = tensor_list[0]
#     else:
#         reference_tensor = torch.zeros(0)

#     for tensor in tensor_list:
#         if tensor.numel() > 0:
#             valid_tensors.append(tensor)

#     if len(valid_tensors) == 0:
#         return torch.zeros_like(reference_tensor)
# >>>>>>> main
=======
    if len(valid_tensors) == 0:
        if fallback_tensor is None:
            return torch.tensor(0.0)
        if fallback_tensor.dim() == 0:
            return torch.zeros((), device=fallback_tensor.device, dtype=fallback_tensor.dtype)
        return torch.zeros_like(fallback_tensor)
>>>>>>> d2acc352

    cat_tensor = torch.sum(torch.stack(valid_tensors, dim=0), dim=0)
    return cat_tensor


@get_torch_jit_decorator()
def cat_sum_horizon_reacher(tensor_list: List[torch.Tensor]):
    valid_tensors: List[torch.Tensor] = []
<<<<<<< HEAD
# <<<<<<< aciui4-codex/update-yaml-file-loaders-for-utf-8-encoding
=======
>>>>>>> d2acc352
    reference_tensor: Optional[torch.Tensor] = None
    fallback_tensor: Optional[torch.Tensor] = None

    for tensor in tensor_list:
        if fallback_tensor is None:
            fallback_tensor = tensor

        if tensor.numel() == 0 or tensor.dim() == 0:
            continue

        if reference_tensor is None:
            reference_tensor = tensor

        if (
            reference_tensor is not None
            and tensor.shape == reference_tensor.shape
            and tensor.dtype == reference_tensor.dtype
            and tensor.device == reference_tensor.device
        ):
            valid_tensors.append(tensor)

<<<<<<< HEAD
    if reference_tensor is None:
        if fallback_tensor is None:
            return torch.tensor(0.0)
        if fallback_tensor.dim() == 0:
            return torch.zeros_like(fallback_tensor)
        zero_tensor = torch.zeros_like(fallback_tensor)
        return torch.sum(zero_tensor, dim=-1)
# =======
#     if len(tensor_list) > 0:
#         reference_tensor: torch.Tensor = tensor_list[0]
#     else:
#         reference_tensor = torch.zeros(0)

#     for tensor in tensor_list:
#         if tensor.numel() > 0:
#             valid_tensors.append(tensor)

#     if len(valid_tensors) == 0:
#         return torch.zeros_like(reference_tensor)
# >>>>>>> main
=======
    if len(valid_tensors) == 0:
        if fallback_tensor is None:
            return torch.tensor(0.0)
        if fallback_tensor.dim() == 0:
            return torch.zeros((), device=fallback_tensor.device, dtype=fallback_tensor.dtype)
        zero_tensor = torch.zeros_like(fallback_tensor)
        return torch.sum(zero_tensor, dim=-1)
>>>>>>> d2acc352

    cat_tensor = torch.sum(torch.stack(valid_tensors, dim=0), dim=(0, -1))
    return cat_tensor<|MERGE_RESOLUTION|>--- conflicted
+++ resolved
@@ -583,10 +583,6 @@
 @get_torch_jit_decorator()
 def cat_sum_reacher(tensor_list: List[torch.Tensor]):
     valid_tensors: List[torch.Tensor] = []
-<<<<<<< HEAD
-# <<<<<<< aciui4-codex/update-yaml-file-loaders-for-utf-8-encoding
-=======
->>>>>>> d2acc352
     reference_tensor: Optional[torch.Tensor] = None
     fallback_tensor: Optional[torch.Tensor] = None
 
@@ -594,11 +590,7 @@
         if fallback_tensor is None:
             fallback_tensor = tensor
 
-<<<<<<< HEAD
-        if tensor.numel() == 0:
-=======
         if tensor.numel() == 0 or tensor.dim() == 0:
->>>>>>> d2acc352
             continue
 
         if reference_tensor is None:
@@ -612,32 +604,12 @@
         ):
             valid_tensors.append(tensor)
 
-<<<<<<< HEAD
-    if reference_tensor is None:
-        if fallback_tensor is None:
-            return torch.tensor(0.0)
-        return torch.zeros_like(fallback_tensor)
-# =======
-#     if len(tensor_list) > 0:
-#         reference_tensor: torch.Tensor = tensor_list[0]
-#     else:
-#         reference_tensor = torch.zeros(0)
-
-#     for tensor in tensor_list:
-#         if tensor.numel() > 0:
-#             valid_tensors.append(tensor)
-
-#     if len(valid_tensors) == 0:
-#         return torch.zeros_like(reference_tensor)
-# >>>>>>> main
-=======
     if len(valid_tensors) == 0:
         if fallback_tensor is None:
             return torch.tensor(0.0)
         if fallback_tensor.dim() == 0:
             return torch.zeros((), device=fallback_tensor.device, dtype=fallback_tensor.dtype)
         return torch.zeros_like(fallback_tensor)
->>>>>>> d2acc352
 
     cat_tensor = torch.sum(torch.stack(valid_tensors, dim=0), dim=0)
     return cat_tensor
@@ -646,10 +618,6 @@
 @get_torch_jit_decorator()
 def cat_sum_horizon_reacher(tensor_list: List[torch.Tensor]):
     valid_tensors: List[torch.Tensor] = []
-<<<<<<< HEAD
-# <<<<<<< aciui4-codex/update-yaml-file-loaders-for-utf-8-encoding
-=======
->>>>>>> d2acc352
     reference_tensor: Optional[torch.Tensor] = None
     fallback_tensor: Optional[torch.Tensor] = None
 
@@ -671,28 +639,6 @@
         ):
             valid_tensors.append(tensor)
 
-<<<<<<< HEAD
-    if reference_tensor is None:
-        if fallback_tensor is None:
-            return torch.tensor(0.0)
-        if fallback_tensor.dim() == 0:
-            return torch.zeros_like(fallback_tensor)
-        zero_tensor = torch.zeros_like(fallback_tensor)
-        return torch.sum(zero_tensor, dim=-1)
-# =======
-#     if len(tensor_list) > 0:
-#         reference_tensor: torch.Tensor = tensor_list[0]
-#     else:
-#         reference_tensor = torch.zeros(0)
-
-#     for tensor in tensor_list:
-#         if tensor.numel() > 0:
-#             valid_tensors.append(tensor)
-
-#     if len(valid_tensors) == 0:
-#         return torch.zeros_like(reference_tensor)
-# >>>>>>> main
-=======
     if len(valid_tensors) == 0:
         if fallback_tensor is None:
             return torch.tensor(0.0)
@@ -700,7 +646,6 @@
             return torch.zeros((), device=fallback_tensor.device, dtype=fallback_tensor.dtype)
         zero_tensor = torch.zeros_like(fallback_tensor)
         return torch.sum(zero_tensor, dim=-1)
->>>>>>> d2acc352
 
     cat_tensor = torch.sum(torch.stack(valid_tensors, dim=0), dim=(0, -1))
     return cat_tensor